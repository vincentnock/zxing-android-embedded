--- conflicted
+++ resolved
@@ -14,15 +14,7 @@
  See the License for the specific language governing permissions and
  limitations under the License.
  -->
-<<<<<<< HEAD
 <manifest xmlns:android="http://schemas.android.com/apk/res/android" package="com.google.zxing.client.android">
-=======
-<manifest xmlns:android="http://schemas.android.com/apk/res/android"
-          package="com.google.zxing.client.android"
-          android:versionName="4.3.2"
-          android:versionCode="88"
-          android:installLocation="auto">
->>>>>>> e4421ef9
 
   <uses-permission android:name="android.permission.CAMERA"/>
   <uses-permission android:name="android.permission.VIBRATE"/>
@@ -42,137 +34,15 @@
   <!-- TODO make this not required again after android.hardware.camera.any is available -->
 
   <!-- Donut-specific flags which allow us to run on any dpi screens. -->
-  <supports-screens android:anyDensity="true" android:largeScreens="true" android:normalScreens="true" android:smallScreens="true" android:xlargeScreens="true"/>
+  <supports-screens android:xlargeScreens="true"
+                    android:largeScreens="true"
+                    android:normalScreens="true"
+                    android:smallScreens="true"
+                    android:anyDensity="true"/>
 
-<<<<<<< HEAD
   <application>
       <activity android:clearTaskOnLaunch="true" android:configChanges="orientation|keyboardHidden" android:name="com.google.zxing.client.android.CaptureActivity" android:screenOrientation="landscape" android:stateNotNeeded="true" android:theme="@android:style/Theme.NoTitleBar.Fullscreen" android:windowSoftInputMode="stateAlwaysHidden"/>
       <activity android:name="com.google.zxing.client.android.HelpActivity" android:screenOrientation="user"/>
-=======
-  <application android:icon="@drawable/launcher_icon"
-               android:logo="@drawable/launcher_icon"
-               android:label="@string/app_name"
-               android:hardwareAccelerated="true"
-               android:allowBackup="true">
-    <activity android:name=".CaptureActivity"
-              android:screenOrientation="landscape"
-              android:clearTaskOnLaunch="true"
-              android:stateNotNeeded="true"
-              android:configChanges="orientation|keyboardHidden"
-              android:theme="@android:style/Theme.NoTitleBar.Fullscreen"
-              android:windowSoftInputMode="stateAlwaysHidden">
-      <intent-filter>
-        <action android:name="android.intent.action.MAIN"/>
-        <category android:name="android.intent.category.LAUNCHER"/>
-      </intent-filter>
-      <intent-filter>
-        <action android:name="com.google.zxing.client.android.SCAN"/>
-        <category android:name="android.intent.category.DEFAULT"/>
-      </intent-filter>
-      <!-- Allow web apps to launch Barcode Scanner by linking to http://zxing.appspot.com/scan. -->
-      <intent-filter>
-        <action android:name="android.intent.action.VIEW"/>
-        <category android:name="android.intent.category.DEFAULT"/>
-        <category android:name="android.intent.category.BROWSABLE"/>
-        <data android:scheme="http" android:host="zxing.appspot.com" android:path="/scan"/>
-      </intent-filter>
-      <!-- We also support a Google Product Search URL. -->
-      <intent-filter>
-        <action android:name="android.intent.action.VIEW"/>
-        <category android:name="android.intent.category.DEFAULT"/>
-        <category android:name="android.intent.category.BROWSABLE"/>
-        <data android:scheme="http" android:host="www.google.com" android:path="/m/products/scan"/>
-      </intent-filter>
-      <!-- And the UK version. -->
-      <intent-filter>
-        <action android:name="android.intent.action.VIEW"/>
-        <category android:name="android.intent.category.DEFAULT"/>
-        <category android:name="android.intent.category.BROWSABLE"/>
-        <data android:scheme="http" android:host="www.google.co.uk" android:path="/m/products/scan"/>
-      </intent-filter>
-      <!-- Support zxing://scan/?... like iPhone app -->
-      <intent-filter>
-        <action android:name="android.intent.action.VIEW"/>
-        <category android:name="android.intent.category.DEFAULT"/>
-        <category android:name="android.intent.category.BROWSABLE"/>
-        <data android:scheme="zxing" android:host="scan" android:path="/"/>
-      </intent-filter>
-    </activity>
-    <activity android:name=".PreferencesActivity"
-              android:label="@string/preferences_name"
-              android:stateNotNeeded="true">
-    </activity>
-    <activity android:name=".encode.EncodeActivity"
-              android:stateNotNeeded="true">
-      <intent-filter>
-        <action android:name="com.google.zxing.client.android.ENCODE"/>
-        <category android:name="android.intent.category.DEFAULT"/>
-      </intent-filter>
-      <!-- This allows us to handle the Share button in Contacts. -->
-      <intent-filter>
-        <action android:name="android.intent.action.SEND"/>
-        <category android:name="android.intent.category.DEFAULT"/>
-        <data android:mimeType="text/x-vcard"/>
-      </intent-filter>
-      <!-- This allows us to handle sharing any plain text . -->
-      <intent-filter>
-        <action android:name="android.intent.action.SEND"/>
-        <category android:name="android.intent.category.DEFAULT"/>
-        <data android:mimeType="text/plain"/>
-      </intent-filter>
-    </activity>
-    <activity android:name=".book.SearchBookContentsActivity"
-              android:label="@string/sbc_name"
-              android:stateNotNeeded="true"
-              android:screenOrientation="landscape"
-              android:configChanges="orientation|keyboardHidden">
-      <intent-filter>
-        <action android:name="com.google.zxing.client.android.SEARCH_BOOK_CONTENTS"/>
-        <category android:name="android.intent.category.DEFAULT"/>
-      </intent-filter>
-    </activity>
-    <activity android:name=".share.ShareActivity"
-              android:stateNotNeeded="true"
-              android:screenOrientation="user"
-              android:theme="@android:style/Theme.Light">
-      <intent-filter>
-        <action android:name="com.google.zxing.client.android.SHARE"/>
-        <category android:name="android.intent.category.DEFAULT"/>
-      </intent-filter>
-    </activity>
-    <activity android:name=".history.HistoryActivity"
-              android:label="@string/history_title"
-              android:stateNotNeeded="true">
-      <intent-filter>
-        <action android:name="android.intent.action.VIEW"/>
-        <category android:name="android.intent.category.DEFAULT"/>
-      </intent-filter>
-    </activity>
-    <activity android:name=".share.BookmarkPickerActivity"
-              android:label="@string/bookmark_picker_name"
-              android:stateNotNeeded="true">
-      <intent-filter>
-        <action android:name="android.intent.action.PICK"/>
-        <category android:name="android.intent.category.DEFAULT"/>
-      </intent-filter>
-    </activity>
-    <activity android:name=".share.AppPickerActivity"
-              android:label="@string/app_picker_name"
-              android:stateNotNeeded="true"
-              android:configChanges="orientation">
-      <intent-filter>
-        <action android:name="android.intent.action.PICK"/>
-        <category android:name="android.intent.category.DEFAULT"/>
-      </intent-filter>
-    </activity>
-    <activity android:name=".HelpActivity"
-              android:screenOrientation="user">
-      <intent-filter>
-        <action android:name="android.intent.action.VIEW"/>
-        <category android:name="android.intent.category.DEFAULT"/>
-      </intent-filter>
-    </activity>
->>>>>>> e4421ef9
   </application>
 
 </manifest>