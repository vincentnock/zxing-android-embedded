/*
 * Copyright (C) 2008 ZXing authors
 *
 * Licensed under the Apache License, Version 2.0 (the "License");
 * you may not use this file except in compliance with the License.
 * You may obtain a copy of the License at
 *
 *      http://www.apache.org/licenses/LICENSE-2.0
 *
 * Unless required by applicable law or agreed to in writing, software
 * distributed under the License is distributed on an "AS IS" BASIS,
 * WITHOUT WARRANTIES OR CONDITIONS OF ANY KIND, either express or implied.
 * See the License for the specific language governing permissions and
 * limitations under the License.
 */

package com.google.zxing.client.android;

import android.content.ActivityNotFoundException;
import android.content.pm.PackageManager;
import android.content.pm.ResolveInfo;
import android.graphics.BitmapFactory;
import android.provider.Browser;
import com.google.zxing.BarcodeFormat;
import com.google.zxing.DecodeHintType;
import com.google.zxing.Result;
import com.google.zxing.client.android.camera.CameraManager;

import android.app.Activity;
import android.content.Intent;
import android.graphics.Bitmap;
import android.net.Uri;
import android.os.Bundle;
import android.os.Handler;
import android.os.Message;
import android.util.Log;

import java.util.Collection;
import java.util.Map;

/**
 * This class handles all the messaging which comprises the state machine for capture.
 *
 * @author dswitkin@google.com (Daniel Switkin)
 */
public final class CaptureActivityHandler extends Handler {

  private static final String TAG = CaptureActivityHandler.class.getSimpleName();

  private final CaptureActivity activity;
  private final DecodeThread decodeThread;
  private State state;
  private final CameraManager cameraManager;

  private enum State {
    PREVIEW,
    SUCCESS,
    DONE
  }

  CaptureActivityHandler(CaptureActivity activity,
                         Collection<BarcodeFormat> decodeFormats,
                         Map<DecodeHintType,?> baseHints,
                         String characterSet,
                         CameraManager cameraManager) {
    this.activity = activity;
    decodeThread = new DecodeThread(activity, decodeFormats, baseHints, characterSet,
        new ViewfinderResultPointCallback(activity.getViewfinderView()));
    decodeThread.start();
    state = State.SUCCESS;

    // Start ourselves capturing previews and decoding.
    this.cameraManager = cameraManager;
    cameraManager.startPreview();
    restartPreviewAndDecode();
  }

  @Override
  public void handleMessage(Message message) {
<<<<<<< HEAD
    if (message.what == R.id.restart_preview) {
      Log.d(TAG, "Got restart preview message");
      restartPreviewAndDecode();

    } else if (message.what == R.id.decode_succeeded) {
      Log.d(TAG, "Got decode succeeded message");
      state = State.SUCCESS;
      Bundle bundle = message.getData();
      Bitmap barcode = bundle == null ? null :
              (Bitmap) bundle.getParcelable(DecodeThread.BARCODE_BITMAP);
      activity.handleDecode((Result) message.obj, barcode);

    } else if (message.what == R.id.decode_failed) {// We're decoding as fast as possible, so when one decode fails, start another.
      state = State.PREVIEW;
      cameraManager.requestPreviewFrame(decodeThread.getHandler(), R.id.decode);

    } else if (message.what == R.id.return_scan_result) {
      Log.d(TAG, "Got return scan result message");
      activity.setResult(Activity.RESULT_OK, (Intent) message.obj);
      activity.finish();

    } else if (message.what == R.id.launch_product_query) {
      Log.d(TAG, "Got product query message");
      String url = (String) message.obj;

      Intent intent = new Intent(Intent.ACTION_VIEW);
      intent.addFlags(Intent.FLAG_ACTIVITY_CLEAR_WHEN_TASK_RESET);
      intent.setData(Uri.parse(url));

      ResolveInfo resolveInfo =
              activity.getPackageManager().resolveActivity(intent, PackageManager.MATCH_DEFAULT_ONLY);
      String browserPackageName = null;
      if (resolveInfo.activityInfo != null) {
        browserPackageName = resolveInfo.activityInfo.packageName;
        Log.d(TAG, "Using browser in package " + browserPackageName);
      }

      // Needed for default Android browser / Chrome only apparently
      if ("com.android.browser".equals(browserPackageName) || "com.android.chrome".equals(browserPackageName)) {
        intent.setPackage(browserPackageName);
        intent.addFlags(Intent.FLAG_ACTIVITY_NEW_TASK);
        intent.putExtra(Browser.EXTRA_APPLICATION_ID, browserPackageName);
      }

      try {
        activity.startActivity(intent);
      } catch (ActivityNotFoundException anfe) {
        Log.w(TAG, "Can't find anything to handle VIEW of URI " + url);
      }

=======
    switch (message.what) {
      case R.id.restart_preview:
        Log.d(TAG, "Got restart preview message");
        restartPreviewAndDecode();
        break;
      case R.id.decode_succeeded:
        Log.d(TAG, "Got decode succeeded message");
        state = State.SUCCESS;
        Bundle bundle = message.getData();
        Bitmap barcode = null;
        float scaleFactor = 1.0f;
        if (bundle != null) {
          byte[] compressedBitmap = bundle.getByteArray(DecodeThread.BARCODE_BITMAP);
          if (compressedBitmap != null) {
            barcode = BitmapFactory.decodeByteArray(compressedBitmap, 0, compressedBitmap.length, null);
            // Mutable copy:
            barcode = barcode.copy(Bitmap.Config.ARGB_8888, true);
          }
          scaleFactor = bundle.getFloat(DecodeThread.BARCODE_SCALED_FACTOR);          
        }
        activity.handleDecode((Result) message.obj, barcode, scaleFactor);
        break;
      case R.id.decode_failed:
        // We're decoding as fast as possible, so when one decode fails, start another.
        state = State.PREVIEW;
        cameraManager.requestPreviewFrame(decodeThread.getHandler(), R.id.decode);
        break;
      case R.id.return_scan_result:
        Log.d(TAG, "Got return scan result message");
        activity.setResult(Activity.RESULT_OK, (Intent) message.obj);
        activity.finish();
        break;
      case R.id.launch_product_query:
        Log.d(TAG, "Got product query message");
        String url = (String) message.obj;

        Intent intent = new Intent(Intent.ACTION_VIEW);
        intent.addFlags(Intent.FLAG_ACTIVITY_CLEAR_WHEN_TASK_RESET);
        intent.setData(Uri.parse(url));

        ResolveInfo resolveInfo =
            activity.getPackageManager().resolveActivity(intent, PackageManager.MATCH_DEFAULT_ONLY);
        String browserPackageName = null;
        if (resolveInfo.activityInfo != null) {
          browserPackageName = resolveInfo.activityInfo.packageName;
          Log.d(TAG, "Using browser in package " + browserPackageName);
        }

        // Needed for default Android browser / Chrome only apparently
        if ("com.android.browser".equals(browserPackageName) || "com.android.chrome".equals(browserPackageName)) {
          intent.setPackage(browserPackageName);
          intent.addFlags(Intent.FLAG_ACTIVITY_NEW_TASK);
          intent.putExtra(Browser.EXTRA_APPLICATION_ID, browserPackageName);
        }

        try {
          activity.startActivity(intent);
        } catch (ActivityNotFoundException ignored) {
          Log.w(TAG, "Can't find anything to handle VIEW of URI " + url);
        }
        break;
>>>>>>> e4421ef9
    }
  }

  public void quitSynchronously() {
    state = State.DONE;
    cameraManager.stopPreview();
    Message quit = Message.obtain(decodeThread.getHandler(), R.id.quit);
    quit.sendToTarget();
    try {
      // Wait at most half a second; should be enough time, and onPause() will timeout quickly
      decodeThread.join(500L);
    } catch (InterruptedException e) {
      // continue
    }

    // Be absolutely sure we don't send any queued up messages
    removeMessages(R.id.decode_succeeded);
    removeMessages(R.id.decode_failed);
  }

  private void restartPreviewAndDecode() {
    if (state == State.SUCCESS) {
      state = State.PREVIEW;
      cameraManager.requestPreviewFrame(decodeThread.getHandler(), R.id.decode);
      activity.drawViewfinder();
    }
  }

}<|MERGE_RESOLUTION|>--- conflicted
+++ resolved
@@ -77,7 +77,6 @@
 
   @Override
   public void handleMessage(Message message) {
-<<<<<<< HEAD
     if (message.what == R.id.restart_preview) {
       Log.d(TAG, "Got restart preview message");
       restartPreviewAndDecode();
@@ -86,9 +85,18 @@
       Log.d(TAG, "Got decode succeeded message");
       state = State.SUCCESS;
       Bundle bundle = message.getData();
-      Bitmap barcode = bundle == null ? null :
-              (Bitmap) bundle.getParcelable(DecodeThread.BARCODE_BITMAP);
-      activity.handleDecode((Result) message.obj, barcode);
+      Bitmap barcode = null;
+      float scaleFactor = 1.0f;
+      if (bundle != null) {
+        byte[] compressedBitmap = bundle.getByteArray(DecodeThread.BARCODE_BITMAP);
+        if (compressedBitmap != null) {
+          barcode = BitmapFactory.decodeByteArray(compressedBitmap, 0, compressedBitmap.length, null);
+          // Mutable copy:
+          barcode = barcode.copy(Bitmap.Config.ARGB_8888, true);
+        }
+        scaleFactor = bundle.getFloat(DecodeThread.BARCODE_SCALED_FACTOR);
+      }
+      activity.handleDecode((Result) message.obj, barcode, scaleFactor);
 
     } else if (message.what == R.id.decode_failed) {// We're decoding as fast as possible, so when one decode fails, start another.
       state = State.PREVIEW;
@@ -124,73 +132,10 @@
 
       try {
         activity.startActivity(intent);
-      } catch (ActivityNotFoundException anfe) {
+      } catch (ActivityNotFoundException ignored) {
         Log.w(TAG, "Can't find anything to handle VIEW of URI " + url);
       }
 
-=======
-    switch (message.what) {
-      case R.id.restart_preview:
-        Log.d(TAG, "Got restart preview message");
-        restartPreviewAndDecode();
-        break;
-      case R.id.decode_succeeded:
-        Log.d(TAG, "Got decode succeeded message");
-        state = State.SUCCESS;
-        Bundle bundle = message.getData();
-        Bitmap barcode = null;
-        float scaleFactor = 1.0f;
-        if (bundle != null) {
-          byte[] compressedBitmap = bundle.getByteArray(DecodeThread.BARCODE_BITMAP);
-          if (compressedBitmap != null) {
-            barcode = BitmapFactory.decodeByteArray(compressedBitmap, 0, compressedBitmap.length, null);
-            // Mutable copy:
-            barcode = barcode.copy(Bitmap.Config.ARGB_8888, true);
-          }
-          scaleFactor = bundle.getFloat(DecodeThread.BARCODE_SCALED_FACTOR);          
-        }
-        activity.handleDecode((Result) message.obj, barcode, scaleFactor);
-        break;
-      case R.id.decode_failed:
-        // We're decoding as fast as possible, so when one decode fails, start another.
-        state = State.PREVIEW;
-        cameraManager.requestPreviewFrame(decodeThread.getHandler(), R.id.decode);
-        break;
-      case R.id.return_scan_result:
-        Log.d(TAG, "Got return scan result message");
-        activity.setResult(Activity.RESULT_OK, (Intent) message.obj);
-        activity.finish();
-        break;
-      case R.id.launch_product_query:
-        Log.d(TAG, "Got product query message");
-        String url = (String) message.obj;
-
-        Intent intent = new Intent(Intent.ACTION_VIEW);
-        intent.addFlags(Intent.FLAG_ACTIVITY_CLEAR_WHEN_TASK_RESET);
-        intent.setData(Uri.parse(url));
-
-        ResolveInfo resolveInfo =
-            activity.getPackageManager().resolveActivity(intent, PackageManager.MATCH_DEFAULT_ONLY);
-        String browserPackageName = null;
-        if (resolveInfo.activityInfo != null) {
-          browserPackageName = resolveInfo.activityInfo.packageName;
-          Log.d(TAG, "Using browser in package " + browserPackageName);
-        }
-
-        // Needed for default Android browser / Chrome only apparently
-        if ("com.android.browser".equals(browserPackageName) || "com.android.chrome".equals(browserPackageName)) {
-          intent.setPackage(browserPackageName);
-          intent.addFlags(Intent.FLAG_ACTIVITY_NEW_TASK);
-          intent.putExtra(Browser.EXTRA_APPLICATION_ID, browserPackageName);
-        }
-
-        try {
-          activity.startActivity(intent);
-        } catch (ActivityNotFoundException ignored) {
-          Log.w(TAG, "Can't find anything to handle VIEW of URI " + url);
-        }
-        break;
->>>>>>> e4421ef9
     }
   }
 
