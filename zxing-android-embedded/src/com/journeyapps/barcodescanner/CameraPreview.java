package com.journeyapps.barcodescanner;

import android.annotation.SuppressLint;
import android.annotation.TargetApi;
import android.content.Context;
import android.content.res.TypedArray;
import android.graphics.Color;
import android.graphics.Matrix;
import android.graphics.Rect;
import android.graphics.SurfaceTexture;
import android.os.Build;
import android.os.Bundle;
import android.os.Handler;
import android.os.Message;
import android.os.Parcelable;
import android.util.AttributeSet;
import android.util.Log;
import android.view.SurfaceHolder;
import android.view.SurfaceView;
import android.view.TextureView;
import android.view.ViewGroup;
import android.view.WindowManager;

import com.google.zxing.client.android.R;
import com.journeyapps.barcodescanner.camera.CameraInstance;
import com.journeyapps.barcodescanner.camera.CameraSettings;
import com.journeyapps.barcodescanner.camera.CameraSurface;
import com.journeyapps.barcodescanner.camera.CenterCropStrategy;
import com.journeyapps.barcodescanner.camera.FitCenterStrategy;
import com.journeyapps.barcodescanner.camera.DisplayConfiguration;
import com.journeyapps.barcodescanner.camera.FitXYStrategy;
import com.journeyapps.barcodescanner.camera.PreviewScalingStrategy;

import java.util.ArrayList;
import java.util.List;

/**
 * CameraPreview is a view that handles displaying of a camera preview on a SurfaceView. It is
 * intended to be used as a base for realtime processing of camera images, e.g. barcode decoding
 * or OCR, although none of this happens in CameraPreview itself.
 *
 * The camera is managed on a separate thread, using CameraInstance.
 *
 * Two methods MUST be called on CameraPreview to manage its state:
 * 1. resume() - initialize the camera and start the preview. Call from the Activity's onResume().
 * 2. pause() - stop the preview and release any resources. Call from the Activity's onPause().
 *
 * Startup sequence:
 *
 * 1. Create SurfaceView.
 * 2. open camera.
 * 2. layout this container, to get size
 * 3. set display config, according to the container size
 * 4. configure()
 * 5. wait for preview size to be ready
 * 6. set surface size according to preview size
 * 7. set surface and start preview
 */
public class CameraPreview extends ViewGroup {
    public interface StateListener {
        /**
         * Preview and frame sizes are determined.
         */
        void previewSized();

        /**
         * Preview has started.
         */
        void previewStarted();

        /**
         * Preview has stopped.
         */
        void previewStopped();

        /**
         * The camera has errored, and cannot display a preview.
         *
         * @param error the error
         */
        void cameraError(Exception error);
    }

    private static final String TAG = CameraPreview.class.getSimpleName();

    private CameraInstance cameraInstance;

    private WindowManager windowManager;

    private Handler stateHandler;

    private boolean useTextureView = false;

    private SurfaceView surfaceView;
    private TextureView textureView;

    private boolean previewActive = false;

    private RotationListener rotationListener;
    private int openedOrientation = -1;

    // Delay after rotation change is detected before we reorientate ourselves.
    // This is to avoid double-reinitialization when the Activity is destroyed and recreated.
    private static final int ROTATION_LISTENER_DELAY_MS = 250;

    private List<StateListener> stateListeners = new ArrayList<>();

    private DisplayConfiguration displayConfiguration;
    private CameraSettings cameraSettings = new CameraSettings();

    // Size of this container, non-null after layout is performed
    private Size containerSize;

    // Size of the preview resolution
    private Size previewSize;

    // Rect placing the preview surface
    private Rect surfaceRect;

    // Size of the current surface. non-null if the surface is ready
    private Size currentSurfaceSize;

    // Framing rectangle relative to this view
    private Rect framingRect = null;

    // Framing rectangle relative to the preview resolution
    private Rect previewFramingRect = null;

    // Size of the framing rectangle. If null, defaults to using a margin percentage.
    private Size framingRectSize = null;

    // Fraction of the width / heigth to use as a margin. This fraction is used on each size, so
    // must be smaller than 0.5;
    private double marginFraction = 0.1d;

<<<<<<< HEAD
    private PreviewScalingStrategy previewScalingStrategy = null;
=======
    private boolean torchOn = false;
>>>>>>> 062feb84

    @TargetApi(14)
    private TextureView.SurfaceTextureListener surfaceTextureListener() {
        // Cannot initialize automatically, since we may be API < 14
        return new TextureView.SurfaceTextureListener() {
            @Override
            public void onSurfaceTextureAvailable(SurfaceTexture surface, int width, int height) {
                onSurfaceTextureSizeChanged(surface, width, height);
            }

            @Override
            public void onSurfaceTextureSizeChanged(SurfaceTexture surface, int width, int height) {
                currentSurfaceSize = new Size(width, height);
                startPreviewIfReady();
            }

            @Override
            public boolean onSurfaceTextureDestroyed(SurfaceTexture surface) {
                return false;
            }

            @Override
            public void onSurfaceTextureUpdated(SurfaceTexture surface) {

            }
        };
    }

    private final SurfaceHolder.Callback surfaceCallback = new SurfaceHolder.Callback() {

        @Override
        public void surfaceCreated(SurfaceHolder holder) {

        }

        @Override
        public void surfaceDestroyed(SurfaceHolder holder) {
            currentSurfaceSize = null;
        }

        @Override
        public void surfaceChanged(SurfaceHolder holder, int format, int width, int height) {
            if (holder == null) {
                Log.e(TAG, "*** WARNING *** surfaceChanged() gave us a null surface!");
                return;
            }
            currentSurfaceSize = new Size(width, height);
            startPreviewIfReady();
        }
    };

    private final Handler.Callback stateCallback = new Handler.Callback() {
        @Override
        public boolean handleMessage(Message message) {
            if (message.what == R.id.zxing_prewiew_size_ready) {
                previewSized((Size) message.obj);
                return true;
            } else if (message.what == R.id.zxing_camera_error) {
                Exception error = (Exception) message.obj;

                if (isActive()) {
                    // This check prevents multiple errors from begin passed through.
                    pause();
                    fireState.cameraError(error);
                }
            }
            return false;
        }
    };

    private RotationCallback rotationCallback = new RotationCallback() {
        @Override
        public void onRotationChanged(int rotation) {
            // Make sure this is run on the main thread.
            stateHandler.postDelayed(new Runnable() {
                @Override
                public void run() {
                    rotationChanged();
                }
            }, ROTATION_LISTENER_DELAY_MS);
        }
    };

    public CameraPreview(Context context) {
        super(context);
        initialize(context, null, 0, 0);
    }

    public CameraPreview(Context context, AttributeSet attrs) {
        super(context, attrs);
        initialize(context, attrs, 0, 0);
    }

    public CameraPreview(Context context, AttributeSet attrs, int defStyleAttr) {
        super(context, attrs, defStyleAttr);
        initialize(context, attrs, defStyleAttr, 0);
    }


    private void initialize(Context context, AttributeSet attrs, int defStyleAttr, int defStyleRes) {
        if (getBackground() == null) {
            // Default to SurfaceView colour, so that there are less changes.
            setBackgroundColor(Color.BLACK);
        }

        initializeAttributes(attrs);

        windowManager = (WindowManager) context.getSystemService(Context.WINDOW_SERVICE);

        stateHandler = new Handler(stateCallback);

        rotationListener = new RotationListener();
    }

    @Override
    protected void onAttachedToWindow() {
        super.onAttachedToWindow();

        setupSurfaceView();
    }

    /**
     * Initialize from XML attributes.
     *
     * @param attrs the attributes
     */
    protected void initializeAttributes(AttributeSet attrs) {
        TypedArray styledAttributes = getContext().obtainStyledAttributes(attrs, R.styleable.zxing_camera_preview);

        int framingRectWidth = (int) styledAttributes.getDimension(R.styleable.zxing_camera_preview_zxing_framing_rect_width, -1);
        int framingRectHeight = (int) styledAttributes.getDimension(R.styleable.zxing_camera_preview_zxing_framing_rect_height, -1);

        if (framingRectWidth > 0 && framingRectHeight > 0) {
            this.framingRectSize = new Size(framingRectWidth, framingRectHeight);
        }

        this.useTextureView = styledAttributes.getBoolean(R.styleable.zxing_camera_preview_zxing_use_texture_view, true);

        // See zxing_attrs.xml for the enum values
        int scalingStrategyNumber = styledAttributes.getInteger(R.styleable.zxing_camera_preview_zxing_preview_scaling_strategy, -1);
        if(scalingStrategyNumber == 1) {
            previewScalingStrategy = new CenterCropStrategy();
        } else if(scalingStrategyNumber == 2) {
            previewScalingStrategy = new FitCenterStrategy();
        } else if(scalingStrategyNumber == 3) {
            previewScalingStrategy = new FitXYStrategy();
        }

        styledAttributes.recycle();
    }

    private void rotationChanged() {
        // Confirm that it did actually change
        if(isActive() && getDisplayRotation() != openedOrientation) {
            pause();
            resume();
        }
    }

    private void setupSurfaceView() {
        if(useTextureView && Build.VERSION.SDK_INT >= 14) {
            textureView = new TextureView(getContext());
            textureView.setSurfaceTextureListener(surfaceTextureListener());
            addView(textureView);
        } else {
            surfaceView = new SurfaceView(getContext());
            if (Build.VERSION.SDK_INT < 11) {
                surfaceView.getHolder().setType(SurfaceHolder.SURFACE_TYPE_PUSH_BUFFERS);
            }
            surfaceView.getHolder().addCallback(surfaceCallback);
            addView(surfaceView);
        }
    }

    /**
     * Add a listener to be notified of changes to the preview state, as well as camera errors.
     *
     * @param listener the listener
     */
    public void addStateListener(StateListener listener) {
        stateListeners.add(listener);
    }

    private final StateListener fireState = new StateListener() {
        @Override
        public void previewSized() {
            for (StateListener listener : stateListeners) {
                listener.previewSized();
            }
        }

        @Override
        public void previewStarted() {
            for (StateListener listener : stateListeners) {
                listener.previewStarted();
            }

        }

        @Override
        public void previewStopped() {
            for (StateListener listener : stateListeners) {
                listener.previewStopped();
            }
        }

        @Override
        public void cameraError(Exception error) {
            for (StateListener listener : stateListeners) {
                listener.cameraError(error);
            }
        }
    };

    private void calculateFrames() {
        if (containerSize == null || previewSize == null || displayConfiguration == null) {
            previewFramingRect = null;
            framingRect = null;
            surfaceRect = null;
            throw new IllegalStateException("containerSize or previewSize is not set yet");
        }

        int previewWidth = previewSize.width;
        int previewHeight = previewSize.height;

        int width = containerSize.width;
        int height = containerSize.height;

        surfaceRect = displayConfiguration.scalePreview(previewSize);

        Rect container = new Rect(0, 0, width, height);
        framingRect = calculateFramingRect(container, surfaceRect);
        Rect frameInPreview = new Rect(framingRect);
        frameInPreview.offset(-surfaceRect.left, -surfaceRect.top);

        previewFramingRect = new Rect(frameInPreview.left * previewWidth / surfaceRect.width(),
                frameInPreview.top * previewHeight / surfaceRect.height(),
                frameInPreview.right * previewWidth / surfaceRect.width(),
                frameInPreview.bottom * previewHeight / surfaceRect.height());

        if (previewFramingRect.width() <= 0 || previewFramingRect.height() <= 0) {
            previewFramingRect = null;
            framingRect = null;
            Log.w(TAG, "Preview frame is too small");
        } else {
            fireState.previewSized();
        }
    }

    /**
     * Call this on the main thread, while the preview is running.
     *
     * @param on true to turn on the torch
     */
    public void setTorch(boolean on) {
        torchOn = on;
        if (cameraInstance != null) {
            cameraInstance.setTorch(on);
        }
    }

    private void containerSized(Size containerSize) {
        this.containerSize = containerSize;
        if (cameraInstance != null) {
            if (cameraInstance.getDisplayConfiguration() == null) {
                displayConfiguration = new DisplayConfiguration(getDisplayRotation(), containerSize);
                displayConfiguration.setPreviewScalingStrategy(getPreviewScalingStrategy());
                cameraInstance.setDisplayConfiguration(displayConfiguration);
                cameraInstance.configureCamera();
                if(torchOn) {
                    cameraInstance.setTorch(torchOn);
                }
            }
        }
    }

    /**
     * Override the preview scaling strategy.
     *
     * @param previewScalingStrategy null for the default
     */
    public void setPreviewScalingStrategy(PreviewScalingStrategy previewScalingStrategy) {
        this.previewScalingStrategy = previewScalingStrategy;
    }

    /**
     * Override this to specify a different preview scaling strategy.
     */
    public PreviewScalingStrategy getPreviewScalingStrategy() {
        if(previewScalingStrategy != null) {
            return previewScalingStrategy;
        }

        // If we are using SurfaceTexture, it is safe to use centerCrop.
        // For SurfaceView, it's better to use fitCenter, otherwise the preview may overlap to
        // other views.
        if(textureView != null) {
            return new CenterCropStrategy();
        } else {
            return new FitCenterStrategy();
        }

    }

    private void previewSized(Size size) {
        this.previewSize = size;
        if (containerSize != null) {
            calculateFrames();
            requestLayout();
            startPreviewIfReady();
        }
    }

    /**
     * Calculate transformation for the TextureView.
     *
     * An identity matrix would cause the preview to be scaled up/down to fill the TextureView.
     *
     * @param textureSize the size of the textureView
     * @param previewSize the camera preview resolution
     * @return the transform matrix for the TextureView
     */
    protected Matrix calculateTextureTransform(Size textureSize, Size previewSize) {
        float ratioTexture = (float) textureSize.width / (float) textureSize.height;
        float ratioPreview = (float) previewSize.width / (float) previewSize.height;

        float scaleX;
        float scaleY;

        // We scale so that either width or height fits exactly in the TextureView, and the other
        // is bigger (cropped).
        if (ratioTexture < ratioPreview) {
            scaleX = ratioPreview / ratioTexture;
            scaleY = 1;
        } else {
            scaleX = 1;
            scaleY = ratioTexture / ratioPreview;
        }

        Matrix matrix = new Matrix();

        matrix.setScale(scaleX, scaleY);

        // Center the preview
        float scaledWidth = textureSize.width * scaleX;
        float scaledHeight = textureSize.height * scaleY;
        float dx = (textureSize.width - scaledWidth) / 2;
        float dy = (textureSize.height - scaledHeight) / 2;

        // Perform the translation on the scaled preview
        matrix.postTranslate(dx, dy);

        return matrix;
    }

    private void startPreviewIfReady() {
        if (currentSurfaceSize != null && previewSize != null && surfaceRect != null) {
            if (surfaceView != null && currentSurfaceSize.equals(new Size(surfaceRect.width(), surfaceRect.height()))) {
                startCameraPreview(new CameraSurface(surfaceView.getHolder()));
            } else if(textureView != null && Build.VERSION.SDK_INT >= 14 && textureView.getSurfaceTexture() != null) {
                if(previewSize != null) {
                    Matrix transform = calculateTextureTransform(new Size(textureView.getWidth(), textureView.getHeight()), previewSize);
                    textureView.setTransform(transform);
                }

                startCameraPreview(new CameraSurface(textureView.getSurfaceTexture()));
            } else {
                // Surface is not the correct size yet
            }
        }
    }

    @SuppressLint("DrawAllocation")
    @Override
    protected void onLayout(boolean changed, int l, int t, int r, int b) {
        containerSized(new Size(r - l, b - t));

        if(surfaceView != null) {
            if (surfaceRect == null) {
                // Match the container, to reduce the risk of issues. The preview should never be drawn
                // while the surface has this size.
                surfaceView.layout(0, 0, getWidth(), getHeight());
            } else {
                surfaceView.layout(surfaceRect.left, surfaceRect.top, surfaceRect.right, surfaceRect.bottom);
            }
        } else if(textureView != null && Build.VERSION.SDK_INT >= 14) {
            textureView.layout(0, 0, getWidth(), getHeight());
        }
    }

    /**
     * The framing rectangle, relative to this view. Use to draw the rectangle.
     *
     * Will never be null while the preview is active.
     *
     * @return the framing rect, or null
     * @see #isPreviewActive()
     */
    public Rect getFramingRect() {
        return framingRect;
    }

    /**
     * The framing rect, relative to the camera preview resolution.
     *
     * Will never be null while the preview is active.
     *
     * @return the preview rect, or null
     * @see #isPreviewActive()
     */
    public Rect getPreviewFramingRect() {
        return previewFramingRect;
    }

    /**
     * @return the CameraSettings currently in use
     */
    public CameraSettings getCameraSettings() {
        return cameraSettings;
    }

    /**
     * Set the CameraSettings. Use this to select a different camera, change exposure and torch
     * settings, and some other options.
     *
     * This has no effect if the camera is already open.
     *
     * @param cameraSettings the new settings
     */
    public void setCameraSettings(CameraSettings cameraSettings) {
        this.cameraSettings = cameraSettings;
    }

    /**
     * Start the camera preview and decoding. Typically this should be called from the Activity's
     * onResume() method.
     *
     * Call from UI thread only.
     */
    public void resume() {
        // This must be safe to call multiple times
        Util.validateMainThread();
        Log.d(TAG, "resume()");

        // initCamera() does nothing if called twice, but does log a warning
        initCamera();

        if (currentSurfaceSize != null) {
            // The activity was paused but not stopped, so the surface still exists. Therefore
            // surfaceCreated() won't be called, so init the camera here.
            startPreviewIfReady();
        } else if(surfaceView != null) {
            // Install the callback and wait for surfaceCreated() to init the camera.
            surfaceView.getHolder().addCallback(surfaceCallback);
        } else if(textureView != null && Build.VERSION.SDK_INT >= 14) {
            textureView.setSurfaceTextureListener(surfaceTextureListener());
        }

        // To trigger surfaceSized again
        requestLayout();
        rotationListener.listen(getContext(), rotationCallback);
    }


    /**
     * Pause scanning and the camera preview. Typically this should be called from the Activity's
     * onPause() method.
     *
     * Call from UI thread only.
     */
    public void pause() {
        // This must be safe to call multiple times.
        Util.validateMainThread();
        Log.d(TAG, "pause()");

        openedOrientation = -1;
        if (cameraInstance != null) {
            cameraInstance.close();
            cameraInstance = null;
            previewActive = false;
        }
        if (currentSurfaceSize == null && surfaceView != null) {
            SurfaceHolder surfaceHolder = surfaceView.getHolder();
            surfaceHolder.removeCallback(surfaceCallback);
        }
        if(currentSurfaceSize == null && textureView != null && Build.VERSION.SDK_INT >= 14) {
            textureView.setSurfaceTextureListener(null);
        }

        this.containerSize = null;
        this.previewSize = null;
        this.previewFramingRect = null;
        rotationListener.stop();

        fireState.previewStopped();
    }

    public Size getFramingRectSize() {
        return framingRectSize;
    }

    /**
     * Set an exact size for the framing rectangle. It will be centered in the view.
     *
     * @param framingRectSize the size
     */
    public void setFramingRectSize(Size framingRectSize) {
        this.framingRectSize = framingRectSize;
    }

    public double getMarginFraction() {
        return marginFraction;
    }

    /**
     * The the fraction of the width/height of view to be used as a margin for the framing rect.
     * This is ignored if framingRectSize is specified.
     *
     * @param marginFraction the fraction
     */
    public void setMarginFraction(double marginFraction) {
        if(marginFraction >= 0.5d) {
            throw new IllegalArgumentException("The margin fraction must be less than 0.5");
        }
        this.marginFraction = marginFraction;
    }

    public boolean isUseTextureView() {
        return useTextureView;
    }

    /**
     * Set to true to use TextureView instead of SurfaceView.
     *
     * Will only have an effect on API >= 14.
     *
     * @param useTextureView true to use TextureView.
     */
    public void setUseTextureView(boolean useTextureView) {
        this.useTextureView = useTextureView;
    }

    /**
     * Considered active if between resume() and pause().
     *
     * @return true if active
     */
    protected boolean isActive() {
        return cameraInstance != null;
    }

    private int getDisplayRotation() {
        return windowManager.getDefaultDisplay().getRotation();
    }

    private void initCamera() {
        if (cameraInstance != null) {
            Log.w(TAG, "initCamera called twice");
            return;
        }

        cameraInstance = new CameraInstance(getContext());
        cameraInstance.setCameraSettings(cameraSettings);

        cameraInstance.setReadyHandler(stateHandler);
        cameraInstance.open();

        // Keep track of the orientation we opened at, so that we don't reopen the camera if we
        // don't need to.
        openedOrientation = getDisplayRotation();
    }


    private void startCameraPreview(CameraSurface surface) {
        if (!previewActive && cameraInstance != null) {
            Log.i(TAG, "Starting preview");
            cameraInstance.setSurface(surface);
            cameraInstance.startPreview();
            previewActive = true;

            previewStarted();
            fireState.previewStarted();
        }
    }

    /**
     * Called when the preview is started. Override this to start decoding work.
     */
    protected void previewStarted() {

    }

    /**
     * Get the current CameraInstance. This may be null, and may change when
     * pausing / resuming the preview.
     *
     * While the preview is active, getCameraInstance() will never be null.
     *
     * @return the current CameraInstance
     * @see #isPreviewActive()
     */
    public CameraInstance getCameraInstance() {
        return cameraInstance;
    }

    /**
     * The preview typically starts being active a while after calling resume(), and stops
     * when calling pause().
     *
     * @return true if the preview is active
     */
    public boolean isPreviewActive() {
        return previewActive;
    }


    /**
     * Calculate framing rectangle, relative to the preview frame.
     *
     * Note that the SurfaceView may be larger than the container.
     *
     * Override this for more control over the framing rect calculations.
     *
     * @param container this container, with left = top = 0
     * @param surface   the SurfaceView, relative to this container
     * @return the framing rect, relative to this container
     */
    protected Rect calculateFramingRect(Rect container, Rect surface) {
        // intersection is the part of the container that is used for the preview
        Rect intersection = new Rect(container);
        boolean intersects = intersection.intersect(surface);

        if(framingRectSize != null) {
            // Specific size is specified. Make sure it's not larger than the container or surface.
            int horizontalMargin = Math.max(0, (intersection.width() - framingRectSize.width) / 2);
            int verticalMargin = Math.max(0, (intersection.height() - framingRectSize.height) / 2);
            intersection.inset(horizontalMargin, verticalMargin);
            return intersection;
        }
        // margin as 10% (default) of the smaller of width, height
        int margin = (int)Math.min(intersection.width() * marginFraction, intersection.height() * marginFraction);
        intersection.inset(margin, margin);
        if (intersection.height() > intersection.width()) {
            // We don't want a frame that is taller than wide.
            intersection.inset(0, (intersection.height() - intersection.width()) / 2);
        }
        return intersection;
    }

    @Override
    protected Parcelable onSaveInstanceState() {
        Parcelable superState = super.onSaveInstanceState();

        Bundle myState = new Bundle();
        myState.putParcelable("super", superState);
        myState.putBoolean("torch", torchOn);
        return myState;
    }

    @Override
    protected void onRestoreInstanceState(Parcelable state) {
        if(!(state instanceof Bundle)) {
            super.onRestoreInstanceState(state);
            return;
        }
        Bundle myState = (Bundle)state;
        Parcelable superState = myState.getParcelable("super");
        super.onRestoreInstanceState(superState);
        boolean torch = myState.getBoolean("torch");
        setTorch(torch);
    }
}<|MERGE_RESOLUTION|>--- conflicted
+++ resolved
@@ -133,11 +133,9 @@
     // must be smaller than 0.5;
     private double marginFraction = 0.1d;
 
-<<<<<<< HEAD
     private PreviewScalingStrategy previewScalingStrategy = null;
-=======
+
     private boolean torchOn = false;
->>>>>>> 062feb84
 
     @TargetApi(14)
     private TextureView.SurfaceTextureListener surfaceTextureListener() {
